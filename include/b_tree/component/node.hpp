--- conflicted
+++ resolved
@@ -236,11 +236,7 @@
     constexpr auto kMetaLen = sizeof(Metadata);
 
     constexpr auto kKeyLen = (IsVariableLengthData<Key>()) ? kMaxVarDataSize : sizeof(Key);
-<<<<<<< HEAD
-    constexpr auto kRecLen = kKeyLen + sizeof(PessimisticNode *) + sizeof(Metadata);
-=======
-    constexpr auto kRecLen = kKeyLen + sizeof(Node *) + kMetaLen;
->>>>>>> c8852511
+    constexpr auto kRecLen = kKeyLen + sizeof(PessimisticNode *) + kMetaLen;
 
     auto *child = GetPayload<PessimisticNode *>(pos);
     child->AcquireExclusiveLock();

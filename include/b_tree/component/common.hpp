
/*
 * Copyright 2022 Database Group, Nagoya University
 *
 * Licensed under the Apache License, Version 2.0 (the "License");
 * you may not use this file except in compliance with the License.
 * You may obtain a copy of the License at
 *
 *     http://www.apache.org/licenses/LICENSE-2.0
 *
 * Unless required by applicable law or agreed to in writing, software
 * distributed under the License is distributed on an "AS IS" BASIS,
 * WITHOUT WARRANTIES OR CONDITIONS OF ANY KIND, either express or implied.
 * See the License for the specific language governing permissions and
 * limitations under the License.
 */

#ifndef B_TREE_COMPONENT_COMMON_HPP
#define B_TREE_COMPONENT_COMMON_HPP

#include <chrono>
#include <cstring>
#include <memory>

// local sources
#include "b_tree/utility.hpp"

namespace dbgroup::index::b_tree::component
{

/*######################################################################################
 * Internal enum and constants
 *####################################################################################*/

/**
 * @brief Internal return codes for representing results of node modification.
 *
 */
enum NodeRC {
  kCompleted = 0,
  kKeyNotInserted = -7,
  kKeyAlreadyDeleted,
  kKeyAlreadyInserted,
  kNeedSplit,
  kNeedMerge,
  kAbortMerge,
  kNeedRetry,
};

<<<<<<< HEAD
=======
/// an expected maximum height of a tree.
constexpr size_t kExpectedTreeHeight = 8;

/// a sleep time for retrying.
constexpr auto kRetryWait = std::chrono::microseconds{10};

/// a flag for indicating leaf nodes.
constexpr uint32_t kLeafFlag = 1;

/// a flag for indicating internal nodes.
constexpr uint32_t kInnerFlag = 0;

>>>>>>> da344dde
/// a flag for indicating closed-interval.
constexpr bool kClosed = true;

/*######################################################################################
 * Internal utility functions
 *####################################################################################*/

/**
 * @brief Shift a memory address by byte offsets.
 *
 * @param addr an original address.
 * @param offset an offset to shift.
 * @return a shifted address.
 */
constexpr auto
ShiftAddr(  //
    const void *addr,
    const int64_t offset)  //
    -> void *
{
  return static_cast<std::byte *>(const_cast<void *>(addr)) + offset;
}

}  // namespace dbgroup::index::b_tree::component

#endif<|MERGE_RESOLUTION|>--- conflicted
+++ resolved
@@ -47,8 +47,6 @@
   kNeedRetry,
 };
 
-<<<<<<< HEAD
-=======
 /// an expected maximum height of a tree.
 constexpr size_t kExpectedTreeHeight = 8;
 
@@ -61,7 +59,6 @@
 /// a flag for indicating internal nodes.
 constexpr uint32_t kInnerFlag = 0;
 
->>>>>>> da344dde
 /// a flag for indicating closed-interval.
 constexpr bool kClosed = true;
 
